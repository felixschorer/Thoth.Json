--- conflicted
+++ resolved
@@ -1,12 +1,7 @@
 [<RequireQualifiedAccess>]
 module Thoth.Json.Extra
 
-<<<<<<< HEAD
-=======
-open Fable.Core
-
 #if !FABLE_REPL_LIB
->>>>>>> 32c3fde0
 let empty: ExtraCoders =
     { Hash = ""
       Coders = Map.empty
@@ -33,7 +28,6 @@
 
 let inline withBigInt (extra: ExtraCoders): ExtraCoders =
     withCustomAndKey Encode.bigint Decode.bigint extra
-<<<<<<< HEAD
 
 let __withCustomFieldDecoderAndKey typeFullName (fieldName: string) (fieldDecoder: FieldDecoder) (extra: ExtraCoders) =
     { extra with Hash = System.Guid.NewGuid().ToString()
@@ -56,6 +50,4 @@
 
 let inline withCustomFieldEncoder<'T> (fieldName: string) (fieldEncoder: FieldEncoder) (extra: ExtraCoders) =
     __withCustomFieldEncoderAndKey typeof<'T>.FullName fieldName fieldEncoder extra
-=======
-#endif
->>>>>>> 32c3fde0
+#endif